--- conflicted
+++ resolved
@@ -1,6 +1,3 @@
-<<<<<<< HEAD
-.venv/
-=======
 # Byte-compiled / optimized / DLL files
 __pycache__/
 *.py[cod]
@@ -101,5 +98,4 @@
 venv.bak/
 /.devcontainer/
 
->>>>>>> 138635ad
 data/